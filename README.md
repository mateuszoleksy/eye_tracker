--- conflicted
+++ resolved
@@ -1,22 +1,3 @@
-<<<<<<< HEAD
-# eye_tracker
-Eye tracker project
-Based on python
-Main goal is to develop GOOD software driven eye tracker
-
-My objectives are:
- - make eye recognition software
-
-Based on:
- - labels, which are positions of the eyes in the single image in dataset
-
-Status:
-I made actually the CNN model in python to recognize eyes based on dataset, implemented the randomizer to the photos (it should also make changes to labels).
-The problem with recognizing eyes is, if they stay in the same position (e.g. in the middle of the image). The model 'gets used to' this position.
-
-The evaluation of model was done in WSL subsystem for linux
-=======
-# eye_tracker
-Eye tracker project
-Written in Python, eye-tracker project aims to design and implement real time working eye recognition software.
->>>>>>> a6c9860c
+# eye_tracker
+Eye tracker project
+Written in Python, eye-tracker project aims to design and implement real time working eye recognition software.